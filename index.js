--- conflicted
+++ resolved
@@ -1,11 +1,7 @@
 // modules
 var _ = require('lodash');
 var beautifyHtml = require('js-beautify').html;
-<<<<<<< HEAD
-=======
 var chalk = require('chalk');
-var changeCase = require('change-case');
->>>>>>> 84955ce6
 var fs = require('fs');
 var globby = require('globby');
 var Handlebars = require('handlebars');
